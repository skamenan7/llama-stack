--- conflicted
+++ resolved
@@ -28,13 +28,9 @@
     "huggingface-hub>=0.30.0,<1.0",
     "jinja2>=3.1.6",
     "jsonschema",
-<<<<<<< HEAD
+    "llama-api-client>=0.1.2",
     "llama-models",                           # canonical source for model implementations
-    "llama-stack-client>=0.2.14",
-=======
     "llama-stack-client>=0.2.15",
-    "llama-api-client>=0.1.2",
->>>>>>> 51b179e1
     "openai>=1.66",
     "prompt-toolkit",
     "python-dotenv",
