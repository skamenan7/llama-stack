# remote::pgvector

## Description


[PGVector](https://github.com/pgvector/pgvector) is a remote vector database provider for Llama Stack. It
allows you to store and query vectors directly in memory.
That means you'll get fast and efficient vector retrieval.

## Features

- Easy to use
- Fully integrated with Llama Stack

## Usage

To use PGVector in your Llama Stack project, follow these steps:

1. Install the necessary dependencies.
2. Configure your Llama Stack project to use Faiss.
3. Start storing and querying vectors.

## Installation

You can install PGVector using docker:

```bash
docker pull pgvector/pgvector:pg17
```
## Documentation
See [PGVector's documentation](https://github.com/pgvector/pgvector) for more details about PGVector in general.


## Configuration

| Field | Type | Required | Default | Description |
|-------|------|----------|---------|-------------|
| `host` | `str \| None` | No | localhost |  |
| `port` | `int \| None` | No | 5432 |  |
| `db` | `str \| None` | No | postgres |  |
| `user` | `str \| None` | No | postgres |  |
| `password` | `str \| None` | No | mysecretpassword |  |
<<<<<<< HEAD
| `embedding_model` | `str \| None` | No |  | Optional default embedding model for this provider. If not specified, will use system default. |
| `embedding_dimension` | `int \| None` | No |  | Optional embedding dimension override. Only needed for models with variable dimensions (e.g., Matryoshka embeddings). If not specified, will auto-lookup from model registry. |
=======
| `kvstore` | `utils.kvstore.config.RedisKVStoreConfig \| utils.kvstore.config.SqliteKVStoreConfig \| utils.kvstore.config.PostgresKVStoreConfig \| utils.kvstore.config.MongoDBKVStoreConfig, annotation=NoneType, required=False, default='sqlite', discriminator='type'` | No |  | Config for KV store backend (SQLite only for now) |
>>>>>>> 51b179e1

## Sample Configuration

```yaml
host: ${env.PGVECTOR_HOST:=localhost}
port: ${env.PGVECTOR_PORT:=5432}
db: ${env.PGVECTOR_DB}
user: ${env.PGVECTOR_USER}
password: ${env.PGVECTOR_PASSWORD}
kvstore:
  type: sqlite
  db_path: ${env.SQLITE_STORE_DIR:=~/.llama/dummy}/pgvector_registry.db

```
<|MERGE_RESOLUTION|>--- conflicted
+++ resolved
@@ -40,12 +40,9 @@
 | `db` | `str \| None` | No | postgres |  |
 | `user` | `str \| None` | No | postgres |  |
 | `password` | `str \| None` | No | mysecretpassword |  |
-<<<<<<< HEAD
+| `kvstore` | `utils.kvstore.config.RedisKVStoreConfig \| utils.kvstore.config.SqliteKVStoreConfig \| utils.kvstore.config.PostgresKVStoreConfig \| utils.kvstore.config.MongoDBKVStoreConfig, annotation=NoneType, required=False, default='sqlite', discriminator='type'` | No |  | Config for KV store backend (SQLite only for now) |
 | `embedding_model` | `str \| None` | No |  | Optional default embedding model for this provider. If not specified, will use system default. |
 | `embedding_dimension` | `int \| None` | No |  | Optional embedding dimension override. Only needed for models with variable dimensions (e.g., Matryoshka embeddings). If not specified, will auto-lookup from model registry. |
-=======
-| `kvstore` | `utils.kvstore.config.RedisKVStoreConfig \| utils.kvstore.config.SqliteKVStoreConfig \| utils.kvstore.config.PostgresKVStoreConfig \| utils.kvstore.config.MongoDBKVStoreConfig, annotation=NoneType, required=False, default='sqlite', discriminator='type'` | No |  | Config for KV store backend (SQLite only for now) |
->>>>>>> 51b179e1
 
 ## Sample Configuration
 
